# This workflow will install dependencies and run tests

name: Run tests

on:
  push:

permissions:
  contents: read

jobs:
  lint:
    runs-on: ubuntu-latest
    steps:
      - uses: actions/checkout@v3
      - uses: psf/black@stable
        with:
          options: "--check --verbose"
      - uses: chartboost/ruff-action@v1
        with:
<<<<<<< HEAD
          args: "--output-format=github"
=======
          options: "--output-format=github"
>>>>>>> ae167572
      - name: Set up Python 3.11
        uses: actions/setup-python@v3
        with:
          python-version: "3.11"
      - name: Install dependencies
        run: |
          python -m pip install --upgrade pip

  test:

    runs-on: ubuntu-latest

    steps:
    - name: Install dependencies
      run: |
        pip install pytest pytest-mock<|MERGE_RESOLUTION|>--- conflicted
+++ resolved
@@ -18,11 +18,7 @@
           options: "--check --verbose"
       - uses: chartboost/ruff-action@v1
         with:
-<<<<<<< HEAD
           args: "--output-format=github"
-=======
-          options: "--output-format=github"
->>>>>>> ae167572
       - name: Set up Python 3.11
         uses: actions/setup-python@v3
         with:
@@ -30,6 +26,8 @@
       - name: Install dependencies
         run: |
           python -m pip install --upgrade pip
+          pip install -r api/requirements.txt;
+
 
   test:
 
@@ -38,4 +36,7 @@
     steps:
     - name: Install dependencies
       run: |
-        pip install pytest pytest-mock+        pip install pytest pytest-mock
+    - name: Test with pytest
+      run: |
+        pytest