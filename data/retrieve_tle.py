#!/usr/bin/env python

"""This script retrieves TLEs from celestrak.com and space-track.org and saves them
to a PostgreSQL database. It can be run in one of two modes: either once per day to
retrieve the daily TLEs, or once per hour to retrieve the supplemental TLEs. The script
should be run with the following command line arguments:
    -m, --mode: Determines which TLEs to download and save: use "gp" for daily TLEs,
                "sup" for supplemental TLEs.
    -s, --server: Host name of the PostgreSQL server to connect to.
    -p, --port: Port number of the PostgreSQL server to connect to.
    -d, --database: Name of the PostgreSQL database to save the TLEs to.
    -u, --user: PostgreSQL username with rights to make changes to the database.
    -pw, --password: PostgreSQL password.
    -sc, --source: Source of the TLEs: use "celestrak" for celestrak.com, "spacetrack"
                for space-track.org.
    -h, --help: Show help message including the above info and exit.
"""

import argparse
import datetime
import logging
import sys

import psycopg2
from psycopg2 import OperationalError
from tle_utils import (
    get_celestrak_general_tles,
    get_celestrak_supplemental_tles,
    get_spacetrack_tles,
)


def main():
    # define the logging info
    logging.basicConfig(
        level=logging.INFO,
    )

    parser = argparse.ArgumentParser(description="Retrieve TLEs")
    parser.add_argument(
        "-m",
        "--mode",
        type=str,
        help='Determines which TLEs to download and save: use "gp" for daily TLEs, \
                "sup" for supplemental TLEs. Daily TLEs are meant to be retreived once \
                per day, supplemental TLEs are meant to be retreived hourly.',
        required=False,
    )
    parser.add_argument(
        "-s",
        "--server",
        type=str,
        help="Host name of the PostgreSQL server to connect to",
        required=True,
    )
    parser.add_argument(
        "-p",
        "--port",
        type=str,
        help="Port number of the PostgreSQL server to connect to",
        required=True,
    )
    parser.add_argument(
        "-d",
        "--database",
        type=str,
        help="Name of the PostgreSQL database to save the TLEs to",
        required=True,
    )
    parser.add_argument(
        "-u",
        "--user",
        type=str,
        help="PostgreSQL username with rights to make changes to the database",
        required=True,
    )
    parser.add_argument(
        "-pw", "--password", type=str, help="PostgreSQL password", required=True
    )
    parser.add_argument(
        "-sc",
        "--source",
        type=str,
        help="Source of the TLEs: use 'celestrak'\
              for celestrak.com, 'spacetrack' for space-track.org.",
        required=True,
    )

    args = parser.parse_args()
    log_time = datetime.datetime.now(datetime.UTC).strftime("%Y-%m-%d %H:%M:%S")
    if args.mode:
        logging.info(log_time + "\t" + "Mode: " + args.mode)

    # connect to postgresql database
    try:
        connection = psycopg2.connect(
            host=args.server,
            port=args.port,
            database=args.database,
            user=args.user,
            password=args.password,
        )
    except OperationalError as err:
        log_time = datetime.datetime.now(datetime.UTC).strftime("%Y-%m-%d %H:%M:%S")
        logging.error(log_time + "\t" + "Database ERROR: %s", err)
        sys.exit()
    cursor = connection.cursor()

    ######################
    # CELESTRAK
    ######################
    if args.source.upper() == "CELESTRAK":
        # Download and save the daily TLEs
        if args.mode.upper() == "GP":
            get_celestrak_general_tles(cursor, connection)

            log_time = datetime.datetime.now(datetime.UTC).strftime("%Y-%m-%d %H:%M:%S")
            logging.info(log_time + "\t" + "Daily GP save successful.")

        # Download and save the supplemental TLEs if any new ones have been added since
        # the last check
        if args.mode.upper() == "SUP":
            get_celestrak_supplemental_tles(cursor, connection)

            log_time = datetime.datetime.now(datetime.UTC).strftime("%Y-%m-%d %H:%M:%S")
            logging.info(log_time + "\t" + "Hourly SUP save successful.")

        connection.commit()
        cursor.close()
        connection.close()

    ######################
    # SPACE-TRACK
    ######################
    elif args.source.upper() == "SPACETRACK":
<<<<<<< HEAD
        with requests.Session() as session:
            site_cred = {"identity": "email", "password": "password"}
            base_uri = "https://www.space-track.org"
            resp = session.post(base_uri + "/ajaxauth/login", data=site_cred)
            if resp.status_code != 200:
                raise Exception(resp, "failed on login")
            tle = session.get(
                "https://www.space-track.org/basicspacedata/query/class/gp/decay_date/null-val/epoch/%3Enow-30/orderby/norad_cat_id/format/json",
                timeout=10,
            )

            try:
                add_tle_to_db(tle, "", cursor, "false", "spacetrack")
            except Exception as err:
                log_time = (
                    datetime.datetime.now().utcnow().strftime("%Y-%m-%d %H:%M:%S")
                )
                logging.error(log_time + "\t" + "database ERROR:", err)
                connection.rollback()
=======
        get_spacetrack_tles(cursor, connection)
>>>>>>> 5882e407

        connection.commit()
        cursor.close()
        connection.close()


if __name__ == "__main__":
    main()<|MERGE_RESOLUTION|>--- conflicted
+++ resolved
@@ -133,29 +133,7 @@
     # SPACE-TRACK
     ######################
     elif args.source.upper() == "SPACETRACK":
-<<<<<<< HEAD
-        with requests.Session() as session:
-            site_cred = {"identity": "email", "password": "password"}
-            base_uri = "https://www.space-track.org"
-            resp = session.post(base_uri + "/ajaxauth/login", data=site_cred)
-            if resp.status_code != 200:
-                raise Exception(resp, "failed on login")
-            tle = session.get(
-                "https://www.space-track.org/basicspacedata/query/class/gp/decay_date/null-val/epoch/%3Enow-30/orderby/norad_cat_id/format/json",
-                timeout=10,
-            )
-
-            try:
-                add_tle_to_db(tle, "", cursor, "false", "spacetrack")
-            except Exception as err:
-                log_time = (
-                    datetime.datetime.now().utcnow().strftime("%Y-%m-%d %H:%M:%S")
-                )
-                logging.error(log_time + "\t" + "database ERROR:", err)
-                connection.rollback()
-=======
         get_spacetrack_tles(cursor, connection)
->>>>>>> 5882e407
 
         connection.commit()
         cursor.close()
