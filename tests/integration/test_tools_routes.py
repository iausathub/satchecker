--- conflicted
+++ resolved
@@ -522,14 +522,7 @@
     assert response.status_code == 400
 
 
-<<<<<<< HEAD
-def test_rate_limiting(client, session, services_available):
-=======
-@pytest.mark.skipif(
-    cannot_connect_to_services(),
-    reason="Services not available",
-)
-def test_get_starlink_generations(client):
+def test_get_starlink_generations(client, services_available):
     satellite = SatelliteFactory(
         sat_name="starlink1",
         has_current_sat_number=True,
@@ -553,11 +546,7 @@
     assert response.json["data"][0]["generation"] == "gen1"
 
 
-@pytest.mark.skipif(
-    cannot_connect_to_services(),
-    reason="Services not available",
-)
-def test_get_starlink_generations_empty(client, session):
+def test_get_starlink_generations_empty(client, session, services_available):
     """Test get_starlink_generations with no Starlink satellites in database."""
     # Ensure no Starlink satellites exist
     sat_repo = satellite_repository.SqlAlchemySatelliteRepository(session)
@@ -567,11 +556,7 @@
     assert response.json["data"] == []
 
 
-@pytest.mark.skipif(
-    cannot_connect_to_services(),
-    reason="Services not available",
-)
-def test_get_starlink_generations_invalid_data(client, session):
+def test_get_starlink_generations_invalid_data(client, session, services_available):
     """Test get_starlink_generations with invalid satellite data."""
     # Create a satellite with invalid generation data
     satellite = SatelliteFactory(
@@ -591,11 +576,9 @@
     assert isinstance(response.json["data"], list)
 
 
-@pytest.mark.skipif(
-    cannot_connect_to_services(),
-    reason="Services not available",
-)
-def test_get_starlink_generations_multiple_generations(client, session):
+def test_get_starlink_generations_multiple_generations(
+    client, session, services_available
+):
     """Test get_starlink_generations with multiple generations."""
     # Create satellites from different generations
     gen1_sat = SatelliteFactory(
@@ -623,12 +606,7 @@
     assert "gen2" in generations
 
 
-@pytest.mark.skipif(
-    cannot_connect_to_services(),
-    reason="Services not available",
-)
-def test_rate_limiting(client, session):
->>>>>>> 661d67f8
+def test_rate_limiting(client, session, services_available):
     """Test rate limiting on a TLE endpoint."""
     epoch = datetime.now()
     epoch_jd = Time(epoch).jd
@@ -656,11 +634,7 @@
     assert response.status_code == 200
 
 
-@pytest.mark.skipif(
-    cannot_connect_to_services(),
-    reason="Services not available",
-)
-def test_get_starlink_generations_db_error(client, session, mocker):
+def test_get_starlink_generations_db_error(client, session, mocker, services_available):
     """Test get_starlink_generations with repository connection error."""
     # Mock the repository's get_starlink_generations method to raise an exception
     mocker.patch.object(
