--- conflicted
+++ resolved
@@ -80,7 +80,6 @@
     return [username, password, host, port, dbname]
 
 
-<<<<<<< HEAD
 data_point = namedtuple(
     "data_point",
     [
@@ -101,7 +100,8 @@
         "data_source",
     ],
 )
-=======
+
+
 def tle_to_icrf_state(tle_line_1, tle_line_2, jd):
     """
     Converts Two-Line Element (TLE) set to International Celestial Reference Frame
@@ -551,5 +551,4 @@
         illuminated,
         sat_gcrs,
         obs_gcrs,
-    )
->>>>>>> 5882e407
+    )