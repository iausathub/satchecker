#!/usr/bin/python3
from datetime import timezone

import requests
<<<<<<< HEAD
from astropy.coordinates import EarthLocation
from astropy.time import Time
from flask import abort, redirect, request
from flask_limiter.util import get_remote_address
from skyfield.api import EarthSatellite, load
from sqlalchemy import func

from core import app, limiter, tasks, utils
from core.database import models
from core.extensions import db
=======
from astropy.time import Time
from flask import abort, jsonify, redirect, request
from sqlalchemy.exc import DataError

from core import app, limiter
from core.database.satellite_access import (
    get_ids_for_satelltite_name,
    get_names_for_satellite_id,
    get_tles,
)
from core.database.tle_access import (
    get_tle,
    parse_tle,
    propagate_and_create_json_results,
)
from core.utils import (
    extract_parameters,
    get_forwarded_address,
    jd_arange,
    validate_parameters,
)

from . import error_messages
>>>>>>> 5882e407


# Error handling
@app.errorhandler(404)
def page_not_found(e):
    return (
        "Error 404: Page not found<br /> \
        Check your spelling to ensure you are accessing the correct endpoint.",
        404,
    )


@app.errorhandler(400)
def missing_parameter(e):
    return (
        f"Error 400: Incorrect parameters or too many results to return \
        (maximum of 1000 in a single request)<br /> \
        Check your request and try again.<br /><br />{str(e)}",
        400,
    )


@app.errorhandler(429)
def ratelimit_handler(e):
    return "Error 429: You have exceeded your rate limit:<br />" + e.description, 429


@app.errorhandler(500)
def internal_server_error(e):
    return "Error 500: Internal server error:<br />" + e.description, 500


# Redirects user to the Center for the Protection of Dark and Quiet Sky homepage
@app.route("/")
@app.route("/index")
@limiter.limit(
    "100 per second, 2000 per minute", key_func=lambda: get_forwarded_address(request)
)
def root():
    return redirect("https://satchecker.readthedocs.io/en/latest/")


@app.route("/health")
@limiter.exempt
def health():
    try:
        response = requests.get("https://cps.iau.org/tools/satchecker/api/", timeout=10)
        response.raise_for_status()
    except Exception:
        abort(503, "Error: Unable to connect to IAU CPS URL")
    else:
        return {"message": "Healthy"}


@app.route("/fov_test/")
def fov_test():
    # task = tasks.profile_function.apply()
    # return task.get()
    result_list_task = tasks.compare.apply()
    result_list = result_list_task.get()
    return result_list


@app.route("/ephemeris/name/")
@limiter.limit(
    "100 per second, 2000 per minute", key_func=lambda: get_forwarded_address(request)
)
def get_ephemeris_by_name():
    """Returns satellite location and velocity information relative to the observer's
    coordinates for the given satellite's Two Line Element Data Set at a specified
    Julian Date.

    **Please note, for the most accurate results, a Julian Date close to the TLE
    epoch is necessary.

    Parameters
    ----------
    name: 'str'
        CelesTrak name of object
    latitude: 'float'
        The observers latitude coordinate (positive value represents north,
        negative value represents south)
    longitude: 'float'
        The observers longitude coordinate (positive value represents east,
        negative value represents west)
    elevation: 'float'
        Elevation in meters
    julian_date: 'float'
        UT1 Universal Time Julian Date. An input of 0 will use the TLE epoch.
    min_altitude: 'float'
        Minimum satellite altitude in degrees
    max_altitude: 'float'
        Maximum satellite altitude in degrees
    data_source: 'str'
        Original source of TLE data (celestrak or spacetrack)

    Returns
    -------
    response: 'dictionary'
        JSON output with satellite information - see json_output() for format
    """
    parameters = extract_parameters(
        request,
        [
            "name",
            "latitude",
            "longitude",
            "elevation",
            "julian_date",
            "min_altitude",
            "max_altitude",
            "data_source",
        ],
    )

    parameters = validate_parameters(
        parameters, ["name", "latitude", "longitude", "elevation", "julian_date"]
    )

    # Test JD format
    try:
        jd = Time(parameters["julian_date"], format="jd", scale="ut1")
    except Exception:
        abort(500, error_messages.INVALID_JD)

<<<<<<< HEAD
    tle = get_tle(name, False, data_source, jd.to_datetime())

    result_list_task = tasks.create_result_list.apply(
        args=[
            location,
            [jd],
            tle[0].tle_line1,
            tle[0].tle_line2,
            tle[0].date_collected,
            tle[1].sat_name,
            min_altitude,
            max_altitude,
            tle[1].sat_number,
            data_source,
        ]
=======
    tle = get_tle(
        parameters["name"], False, parameters["data_source"], jd.to_datetime()
    )
    return propagate_and_create_json_results(
        parameters["location"],
        [jd],
        tle[0].tle_line1,
        tle[0].tle_line2,
        tle[0].date_collected,
        parameters["name"],
        parameters["min_altitude"],
        parameters["max_altitude"],
        tle[1].sat_number,
        parameters["data_source"],
>>>>>>> 5882e407
    )
    result_list = result_list_task.get()
    return create_json(result_list)


@app.route("/ephemeris/name-jdstep/")
@limiter.limit(
    "100 per second, 2000 per minute", key_func=lambda: get_forwarded_address(request)
)
def get_ephemeris_by_name_jdstep():
    """Returns satellite location and velocity information relative to the observer's
    coordinates for the given satellite's name with the Two Line Element Data Set at
    a specified Julian Date.

    **Please note, for the most accurate results, a Julian Date close to the TLE epoch
    is necessary.

    Parameters
    ----------
    name: 'str'
        CelesTrak name of object
    latitude: 'float'
        The observers latitude coordinate (positive value represents north,
        negative value represents south)
    longitude: 'float'
        The observers longitude coordinate (positive value represents east,
        negative value represents west)
    elevation: 'float'
        Elevation in meters
    startjd: 'float'
        UT1 Universal Time Julian Date to start ephmeris calculation.
    stopjd: 'float'
        UT1 Universal Time Julian Date to stop ephmeris calculation.
    stepjd: 'float'
        UT1 Universal Time Julian Date timestep.
    min_altitude: 'float'
        Minimum satellite altitude in degrees
    max_altitude: 'float'
        Maximum satellite altitude in degrees
    data_source: 'str'
        Original source of TLE data (celestrak or spacetrack)

    Returns
    -------
    response: 'dictionary'
        JSON output with satellite information - see json_output() for format
    """

    parameters = extract_parameters(
        request,
        [
            "name",
            "latitude",
            "longitude",
            "elevation",
            "startjd",
            "stopjd",
            "stepjd",
            "min_altitude",
            "max_altitude",
            "data_source",
        ],
    )

    parameters = validate_parameters(
        parameters, ["name", "latitude", "longitude", "elevation", "startjd", "stopjd"]
    )

    jd0 = float(parameters["startjd"])
    jd1 = float(parameters["stopjd"])

    # default to 2 min
    jds = 0.00138889 if parameters["stepjd"] is None else float(parameters["stepjd"])

    jd = jd_arange(jd0, jd1, jds)

    if len(jd) > 1000:
        abort(400)

<<<<<<< HEAD
    tle = get_tle(name, False, data_source, jd[0].to_datetime())
    result_list_task = tasks.create_result_list.apply(
        args=[
            location,
            jd,
            tle[0].tle_line1,
            tle[0].tle_line2,
            tle[0].date_collected,
            tle[1].sat_name,
            min_altitude,
            max_altitude,
            tle[1].sat_number,
            data_source,
        ]
=======
    tle = get_tle(
        parameters["name"], False, parameters["data_source"], jd[0].to_datetime()
    )
    return propagate_and_create_json_results(
        parameters["location"],
        jd,
        tle[0].tle_line1,
        tle[0].tle_line2,
        tle[0].date_collected,
        parameters["name"],
        parameters["min_altitude"],
        parameters["max_altitude"],
        tle[1].sat_number,
        parameters["data_source"],
>>>>>>> 5882e407
    )
    result_list = result_list_task.get()
    return create_json(result_list)


@app.route("/ephemeris/catalog-number/")
@limiter.limit(
    "100 per second, 2000 per minute", key_func=lambda: get_forwarded_address(request)
)
def get_ephemeris_by_catalog_number():
    """Returns satellite location and velocity information relative to the observer's
    coordinates for the given satellite's catalog number using the Two Line Element
    Data Set at the specified Julian Date.

    **Please note, for the most accurate results, a Julian Date close to the TLE epoch
    is necessary.

    Parameters
    ----------
    catalog: 'str'
        Satellite Catalog Number of object
    latitude: 'float'
        The observers latitude coordinate (positive value represents north,
        negative value represents south)
    longitude: 'float'
        The observers longitude coordinate (positive value represents east,
        negative value represents west)
    elevation: 'float'
        Elevation in meters
    julian_date: 'float'
        UT1 Universal Time Julian Date. An input of 0 will use the TLE epoch.
    min_altitude: 'float'
        Minimum satellite altitude in degrees
    max_altitude: 'float'
        Maximum satellite altitude in degrees
    data_source: 'str'
        Original source of TLE data (celestrak or spacetrack)

    Returns
    -------
    response: 'dictionary'
        JSON output with satellite information - see json_output() for format
    """
    parameters = extract_parameters(
        request,
        [
            "catalog",
            "latitude",
            "longitude",
            "elevation",
            "julian_date",
            "min_altitude",
            "max_altitude",
            "data_source",
        ],
    )

    parameters = validate_parameters(
        parameters, ["catalog", "latitude", "longitude", "elevation", "julian_date"]
    )

    # Converting string to list
    try:
        jd = Time(parameters["julian_date"], format="jd", scale="ut1")
    except Exception:
        abort(500, error_messages.INVALID_JD)

    tle = get_tle(
        parameters["catalog"], True, parameters["data_source"], jd.to_datetime()
    )

<<<<<<< HEAD
    tle = get_tle(catalog, True, data_source, jd.to_datetime())
    result_list_task = tasks.create_result_list.apply(
        args=[
            location,
            [jd],
            tle[0].tle_line1,
            tle[0].tle_line2,
            tle[0].date_collected,
            tle[1].sat_name,
            min_altitude,
            max_altitude,
            tle[1].sat_number,
            data_source,
        ]
=======
    return propagate_and_create_json_results(
        parameters["location"],
        [jd],
        tle[0].tle_line1,
        tle[0].tle_line2,
        tle[0].date_collected,
        tle[1].sat_name,
        parameters["min_altitude"],
        parameters["max_altitude"],
        tle[1].sat_number,
        parameters["data_source"],
>>>>>>> 5882e407
    )
    result_list = result_list_task.get()
    return create_json(result_list)


@app.route("/ephemeris/catalog-number-jdstep/")
@limiter.limit(
    "100 per second, 2000 per minute", key_func=lambda: get_forwarded_address(request)
)
def get_ephemeris_by_catalog_number_jdstep():
    """Returns satellite location and velocity information relative to the observer's
    coordinates for the given satellite's catalog number with the Two Line Element Data
    Set at the specfied Julian Date.

    **Please note, for the most accurate results, a Julian Date close to the TLE epoch
    is necessary.

    Parameters
    ----------
    catalog: 'str'
        Satellite catalog number of object (NORAD ID)
    latitude: 'float'
        The observers latitude coordinate (positive value represents north,
        negative value represents south)
    longitude: 'float'
        The observers longitude coordinate (positive value represents east,
        negative value represents west)
    elevation: 'float'
        Elevation in meters
    startjd: 'float'
        UT1 Universal Time Julian Date to start ephmeris calculation.
    stopjd: 'float'
        UT1 Universal Time Julian Date to stop ephmeris calculation.
    stepjd: 'float'
        UT1 Universal Time Julian Date timestep.
    min_altitude: 'float'
        Minimum satellite altitude in degrees
    max_altitude: 'float'
        Maximum satellite altitude in degrees
    data_source: 'str'
        Original source of TLE data (celestrak or spacetrack)

    Returns
    -------
    response: 'dictionary'
        JSON output with satellite information - see json_output() for format
    """
    parameters = extract_parameters(
        request,
        [
            "catalog",
            "latitude",
            "longitude",
            "elevation",
            "startjd",
            "stopjd",
            "stepjd",
            "min_altitude",
            "max_altitude",
            "data_source",
        ],
    )

    parameters = validate_parameters(
        parameters,
        ["catalog", "latitude", "longitude", "elevation", "startjd", "stopjd"],
    )

    jd0 = float(parameters["startjd"])
    jd1 = float(parameters["stopjd"])

    # default to 2 min
    jds = 0.00138889 if parameters["stepjd"] is None else float(parameters["stepjd"])

    jd = jd_arange(jd0, jd1, jds)

    if len(jd) > 1000:
        app.logger.info("Too many results requested")
        abort(400)

<<<<<<< HEAD
    tle = get_tle(catalog, True, data_source, jd[0].to_datetime())

    result_list_task = tasks.create_result_list.apply(
        args=[
            location,
            jd,
            tle[0].tle_line1,
            tle[0].tle_line2,
            tle[0].date_collected,
            tle[1].sat_name,
            min_altitude,
            max_altitude,
            tle[1].sat_number,
            data_source,
        ]
=======
    tle = get_tle(
        parameters["catalog"], True, parameters["data_source"], jd[0].to_datetime()
    )
    return propagate_and_create_json_results(
        parameters["location"],
        jd,
        tle[0].tle_line1,
        tle[0].tle_line2,
        tle[0].date_collected,
        tle[1].sat_name,
        parameters["min_altitude"],
        parameters["max_altitude"],
        tle[1].sat_number,
        parameters["data_source"],
>>>>>>> 5882e407
    )
    result_list = result_list_task.get()
    return create_json(result_list)


@app.route("/ephemeris/tle/")
@limiter.limit(
    "100 per second, 2000 per minute", key_func=lambda: get_forwarded_address(request)
)
def get_ephemeris_by_tle():
    """Returns satellite location and velocity information relative to the observer's
    coordinates for a given Two Line Element Data Set at the specified Julian Date.

    **Please note, for the most accurate results, a Julian Date close to the TLE epoch
    is necessary.

    Parameters
    ----------
    tle: 'str'
        Two line element set of object
    latitude: 'float'
        The observers latitude coordinate (positive value represents north,
        negative value represents south)
    longitude: 'float'
        The observers longitude coordinate (positive value represents east,
        negative value represents west)
    elevation: 'float'
        Elevation in meters
    julian_date: 'float'
        UT1 Universal Time Julian Date. An input of 0 will use the TLE epoch.
    min_altitude: 'float'
        Minimum satellite altitude in degrees
    max_altitude: 'float'
        Maximum satellite altitude in degrees

    Returns
    -------
    response: 'dictionary'
        JSON output with satellite information - see json_output() for format
    """

    parameters = extract_parameters(
        request,
        [
            "tle",
            "latitude",
            "longitude",
            "elevation",
            "julian_date",
            "min_altitude",
            "max_altitude",
        ],
    )

    parameters = validate_parameters(
        parameters, ["tle", "latitude", "longitude", "elevation", "julian_date"]
    )

    # Converting string to list
    try:
        jd = Time(parameters["julian_date"], format="jd", scale="ut1")
    except Exception:
        abort(500, error_messages.INVALID_JD)

<<<<<<< HEAD
    tle = parse_tle(tle)

    result_list_task = tasks.create_result_list.apply(
        args=[
            location,
            [jd],
            tle.tle_line1,
            tle.tle_line2,
            tle.date_collected,
            tle.name,
            min_altitude,
            max_altitude,
            tle.catalog,
            "user",
        ]
=======
    tle = parse_tle(parameters["tle"])
    return propagate_and_create_json_results(
        parameters["location"],
        [jd],
        tle.tle_line1,
        tle.tle_line2,
        tle.date_collected,
        tle.name,
        parameters["min_altitude"],
        parameters["max_altitude"],
        tle.catalog,
        "user",
>>>>>>> 5882e407
    )
    result_list = result_list_task.get()
    return create_json(result_list)


@app.route("/ephemeris/tle-jdstep/")
@limiter.limit(
    "100 per second, 2000 per minute", key_func=lambda: get_forwarded_address(request)
)
def get_ephemeris_by_tle_jdstep():
    """Returns satellite location and velocity information relative to the observer's
    coordinates for the given satellite's catalog number using the Two Line Element
    Data Set at a specified Julian Date.

    **Please note, for the most accurate results, a Julian Date close to the TLE epoch
    is necessary.

    Parameters
    ----------
    tle: 'str'
        Two line element set of object
    latitude: 'float'
        The observers latitude coordinate (positive value represents north,
        negative value represents south)
    longitude: 'float'
        The observers longitude coordinate (positive value represents east,
        negative value represents west)
    elevation: 'float'
        Elevation in meters
    startjd: 'float'
        UT1 Universal Time Julian Date to start ephmeris calculation.
    stopjd: 'float'
        UT1 Universal Time Julian Date to stop ephmeris calculation.
    stepjd: 'float'
        UT1 Universal Time Julian Date timestep.
    min_altitude: 'float'
        Minimum satellite altitude in degrees
    max_altitude: 'float'
        Maximum satellite altitude in degrees

    Returns
    -------
    response: 'dictionary'
        JSON output with satellite information - see json_output() for format
    """
    parameters = extract_parameters(
        request,
        [
            "tle",
            "latitude",
            "longitude",
            "elevation",
            "startjd",
            "stopjd",
            "stepjd",
            "min_altitude",
            "max_altitude",
        ],
    )

    parameters = validate_parameters(
        parameters, ["tle", "latitude", "longitude", "elevation", "startjd", "stopjd"]
    )

    jd0 = float(parameters["startjd"])
    jd1 = float(parameters["stopjd"])

    # default to 2 min
    jds = 0.00138889 if parameters["stepjd"] is None else float(parameters["stepjd"])

    jd = jd_arange(jd0, jd1, jds)

    if len(jd) > 1000:
        app.logger.info("Too many results requested")
        abort(400)

<<<<<<< HEAD
    tle = parse_tle(tle)
    result_list_task = tasks.create_result_list.apply(
        args=[
            location,
            jd,
            tle.tle_line1,
            tle.tle_line2,
            tle.date_collected,
            tle.name,
            min_altitude,
            max_altitude,
            tle.catalog,
            "user",
        ]
=======
    tle = parse_tle(parameters["tle"])
    return propagate_and_create_json_results(
        parameters["location"],
        jd,
        tle.tle_line1,
        tle.tle_line2,
        tle.date_collected,
        tle.name,
        parameters["min_altitude"],
        parameters["max_altitude"],
        tle.catalog,
        "user",
>>>>>>> 5882e407
    )
    result_list = result_list_task.get()
    return create_json(result_list)


<<<<<<< HEAD
### HELPER FUNCTIONS NOT EXPOSED TO API ###


def get_tle(identifier, use_catalog_number, data_source, date):
    tle_sat = (
        get_tle_by_catalog_number(identifier, data_source, date)
        if use_catalog_number
        else get_tle_by_name(identifier, data_source, date)
    )
    if not tle_sat:
        abort(500, "No TLE found")

    return tle_sat


def create_json(result_list):
    data_set = []
    for result in result_list:
        data_point = utils.data_point(*result)
        data_set.append(
            json_output(
                data_point.name,
                data_point.catalog_id,
                data_point.jd,
                data_point.ra,
                data_point.dec,
                data_point.date_collected,
                data_point.dracosdec,
                data_point.ddec,
                data_point.alt,
                data_point.az,
                data_point.distance,
                data_point.ddistance,
                data_point.phase_angle,
                data_point.illuminated,
                data_point.data_source,
            )
        )
    return data_set


def parse_tle(tle):
    # parse url encoded parameter to string to remove space encoding
    tle = tle.replace("%20", " ")

    # split string into three lines based on url encoded space character
    try:
        pattern = re.compile(r"\\n|\n")
        tle_data = pattern.split(tle)
    except Exception:
        abort(500, "Incorrect TLE format")

    if len(tle_data) == 3:
        name = tle_data[0].strip()
        tle_line_1 = tle_data[1].strip()
        tle_line_2 = tle_data[2].strip()
    else:
        name = None
        tle_line_1 = tle_data[0].strip()
        tle_line_2 = tle_data[1].strip()

    # if any are null throw error
    if (
        [x for x in (tle_line_1, tle_line_2) if x is None]
        or len(tle_line_1) != 69
        or len(tle_line_2) != 69
    ):
        abort(500, "Incorrect TLE format")

    catalog = tle_line_1[2:6]

    tle = namedtuple(
        "tle", ["tle_line1", "tle_line2", "date_collected", "name", "catalog"]
    )
    return tle(tle_line_1, tle_line_2, None, name, catalog)


def get_tle_by_name(target_name, data_source, date):
    """Query Two Line Element (orbital element) API and return TLE lines for propagation
=======
@app.route("/tools/norad-ids-from-name/")
@limiter.limit(
    "100 per second, 2000 per minute", key_func=lambda: get_forwarded_address(request)
)
def get_norad_ids_from_name():
    """
    Returns the NORAD ID(s) for a given satellite name.
>>>>>>> 5882e407

    Parameters
    ----------
    name: 'str'
        The name of the satellite.

    Returns
    -------
    response: 'list'
        A list of NORAD IDs associated with the given satellite name.
    """
    satellite_name = request.args.get("name").upper()

    if satellite_name is None:
        abort(400)

    try:
        norad_ids_and_dates = get_ids_for_satelltite_name(satellite_name)

        # Extract the IDs from the result set
        norad_ids_and_dates = [
            {
                "name": satellite_name,
                "norad_id": id_date[0],
                "date_added": id_date[1].strftime("%Y-%m-%d %H:%M:%S %Z"),
            }
            for id_date in norad_ids_and_dates
        ]

        return jsonify(norad_ids_and_dates)
    except Exception as e:
        app.logger.error(e)
        return None


@app.route("/tools/names-from-norad-id/")
@limiter.limit(
    "100 per second, 2000 per minute", key_func=lambda: get_forwarded_address(request)
)
def get_names_from_norad_id():
    """
    Retrieves any satellite names associated with a NORAD ID.

    This function queries the database for satellites that match the provided NORAD ID,
    which is retrieved from the request arguments. The names of the matching satellites
    are then returned in a JSON format.

    If an error occurs during the process, the error is logged and None is returned.

    Returns:
        list: A list of satellite names in JSON format, or None if an error occurs.
    """
    satellite_id = request.args.get("id")
    if satellite_id is None:
        abort(400)

    try:
        satellite_names_and_dates = get_names_for_satellite_id(satellite_id)

        # Extract the names from the result set
        names_and_dates = [
            {
                "name": name_date[0],
                "norad_id": satellite_id,
                "date_added": name_date[1].strftime("%Y-%m-%d %H:%M:%S %Z"),
            }
            for name_date in satellite_names_and_dates
        ]

        for name, date_added in satellite_names_and_dates:
            # Convert date_added to UTC before printing it
            date_added_utc = date_added.astimezone(timezone.utc)
            print(name, date_added_utc)

        return jsonify(names_and_dates)
    except Exception as e:
        app.logger.error(e)
        return None


<<<<<<< HEAD
def jd_arange(a, b, dr, decimals=11):
    """Better arange function that compensates for round-off errors.

    Parameters
    ----------
    a: 'float'
        first element in range
    b: 'float'
        last element in range
    dr: 'float'
        range increment
    decimals: 'integer'
        post comma digits to be rounded to

    Returns
    -------
    res: 'numpy array of floats'
        array of numbers between a and b with dr increments
    """
    res = [a]
    k = 1
    while res[-1] < b:
        tmp = np.round(a + k * dr, decimals)
        if tmp > b:
            break
        res.append(tmp)
        k += 1
    dates = np.asarray(res)
=======
@app.route("/tools/get-tle-data/")
@limiter.limit(
    "100 per second, 2000 per minute", key_func=lambda: get_forwarded_address(request)
)
def get_tle_data():
    satellite_id = request.args.get("id")
    id_type = request.args.get("id_type")
    start_date = request.args.get("start_date_jd")
    end_date = request.args.get("end_date_jd")

    if satellite_id is None:
        abort(400)

    if id_type != "catalog" and id_type != "name":
        abort(400)

    start_date = (
        Time(start_date, format="jd", scale="ut1")
        .to_datetime()
        .replace(tzinfo=timezone.utc)
        if start_date
        else None
    )
    end_date = (
        Time(end_date, format="jd", scale="ut1")
        .to_datetime()
        .replace(tzinfo=timezone.utc)
        if end_date
        else None
    )
>>>>>>> 5882e407

    try:
        tle_data = get_tles(satellite_id, id_type, start_date, end_date)

        # Extract the TLE data from the result set
        tle_data = [
            {
                "satellite_name": tle.tle_satellite.sat_name,
                "satellite_id": tle.tle_satellite.sat_number,
                "tle_line1": tle.tle_line1,
                "tle_line2": tle.tle_line2,
                "epoch": tle.epoch.strftime("%Y-%m-%d %H:%M:%S %Z"),
                "date_collected": tle.date_collected.strftime("%Y-%m-%d %H:%M:%S %Z"),
            }
            for tle in tle_data
        ]

        return jsonify(tle_data)

<<<<<<< HEAD
    Returns
    -------
    output: 'dictionary'
        JSON dictionary of the above quantities

    """
    # looking up the numpy round function once instead of multiple times
    # makes things a little faster
    my_round = np.round

    tle_date = (
        date_collected.strftime("%Y-%m-%d %H:%M:%S")
        if date_collected is not None
        else date_collected
    )

    output = {
        "NAME": name,
        "CATALOG_ID": catalog_id,
        "JULIAN_DATE": my_round(time, precision_date),
        "RIGHT_ASCENSION-DEG": my_round(ra, precision_angles),
        "DECLINATION-DEG": my_round(dec, precision_angles),
        "DRA_COSDEC-DEG_PER_SEC": my_round(dracosdec, precision_angles),
        "DDEC-DEG_PER_SEC": my_round(ddec, precision_angles),
        "ALTITUDE-DEG": my_round(alt, precision_angles),
        "AZIMUTH-DEG": my_round(az, precision_angles),
        "RANGE-KM": my_round(r, precision_range),
        "RANGE_RATE-KM_PER_SEC": my_round(dr, precision_range),
        "PHASE_ANGLE-DEG": my_round(phaseangle, precision_angles),
        "ILLUMINATED": illuminated,
        "TLE-DATE": tle_date,
        "DATA_SOURCE": data_source,
    }

    return output


def get_forwarded_address(request):
    forwarded_header = request.headers.get("X-Forwarded-For")
    if forwarded_header:
        return request.headers.getlist("X-Forwarded-For")[0]
    return get_remote_address
=======
    except Exception as e:
        if isinstance(e, DataError):
            abort(500, error_messages.NO_TLE_FOUND)
        app.logger.error(e)
        return None
>>>>>>> 5882e407
<|MERGE_RESOLUTION|>--- conflicted
+++ resolved
@@ -2,18 +2,7 @@
 from datetime import timezone
 
 import requests
-<<<<<<< HEAD
-from astropy.coordinates import EarthLocation
-from astropy.time import Time
-from flask import abort, redirect, request
-from flask_limiter.util import get_remote_address
-from skyfield.api import EarthSatellite, load
-from sqlalchemy import func
-
-from core import app, limiter, tasks, utils
-from core.database import models
-from core.extensions import db
-=======
+import tasks
 from astropy.time import Time
 from flask import abort, jsonify, redirect, request
 from sqlalchemy.exc import DataError
@@ -37,7 +26,6 @@
 )
 
 from . import error_messages
->>>>>>> 5882e407
 
 
 # Error handling
@@ -163,23 +151,6 @@
     except Exception:
         abort(500, error_messages.INVALID_JD)
 
-<<<<<<< HEAD
-    tle = get_tle(name, False, data_source, jd.to_datetime())
-
-    result_list_task = tasks.create_result_list.apply(
-        args=[
-            location,
-            [jd],
-            tle[0].tle_line1,
-            tle[0].tle_line2,
-            tle[0].date_collected,
-            tle[1].sat_name,
-            min_altitude,
-            max_altitude,
-            tle[1].sat_number,
-            data_source,
-        ]
-=======
     tle = get_tle(
         parameters["name"], False, parameters["data_source"], jd.to_datetime()
     )
@@ -194,10 +165,7 @@
         parameters["max_altitude"],
         tle[1].sat_number,
         parameters["data_source"],
->>>>>>> 5882e407
-    )
-    result_list = result_list_task.get()
-    return create_json(result_list)
+    )
 
 
 @app.route("/ephemeris/name-jdstep/")
@@ -274,22 +242,6 @@
     if len(jd) > 1000:
         abort(400)
 
-<<<<<<< HEAD
-    tle = get_tle(name, False, data_source, jd[0].to_datetime())
-    result_list_task = tasks.create_result_list.apply(
-        args=[
-            location,
-            jd,
-            tle[0].tle_line1,
-            tle[0].tle_line2,
-            tle[0].date_collected,
-            tle[1].sat_name,
-            min_altitude,
-            max_altitude,
-            tle[1].sat_number,
-            data_source,
-        ]
-=======
     tle = get_tle(
         parameters["name"], False, parameters["data_source"], jd[0].to_datetime()
     )
@@ -304,10 +256,7 @@
         parameters["max_altitude"],
         tle[1].sat_number,
         parameters["data_source"],
->>>>>>> 5882e407
-    )
-    result_list = result_list_task.get()
-    return create_json(result_list)
+    )
 
 
 @app.route("/ephemeris/catalog-number/")
@@ -376,22 +325,6 @@
         parameters["catalog"], True, parameters["data_source"], jd.to_datetime()
     )
 
-<<<<<<< HEAD
-    tle = get_tle(catalog, True, data_source, jd.to_datetime())
-    result_list_task = tasks.create_result_list.apply(
-        args=[
-            location,
-            [jd],
-            tle[0].tle_line1,
-            tle[0].tle_line2,
-            tle[0].date_collected,
-            tle[1].sat_name,
-            min_altitude,
-            max_altitude,
-            tle[1].sat_number,
-            data_source,
-        ]
-=======
     return propagate_and_create_json_results(
         parameters["location"],
         [jd],
@@ -403,10 +336,7 @@
         parameters["max_altitude"],
         tle[1].sat_number,
         parameters["data_source"],
->>>>>>> 5882e407
-    )
-    result_list = result_list_task.get()
-    return create_json(result_list)
+    )
 
 
 @app.route("/ephemeris/catalog-number-jdstep/")
@@ -484,23 +414,6 @@
         app.logger.info("Too many results requested")
         abort(400)
 
-<<<<<<< HEAD
-    tle = get_tle(catalog, True, data_source, jd[0].to_datetime())
-
-    result_list_task = tasks.create_result_list.apply(
-        args=[
-            location,
-            jd,
-            tle[0].tle_line1,
-            tle[0].tle_line2,
-            tle[0].date_collected,
-            tle[1].sat_name,
-            min_altitude,
-            max_altitude,
-            tle[1].sat_number,
-            data_source,
-        ]
-=======
     tle = get_tle(
         parameters["catalog"], True, parameters["data_source"], jd[0].to_datetime()
     )
@@ -515,10 +428,7 @@
         parameters["max_altitude"],
         tle[1].sat_number,
         parameters["data_source"],
->>>>>>> 5882e407
-    )
-    result_list = result_list_task.get()
-    return create_json(result_list)
+    )
 
 
 @app.route("/ephemeris/tle/")
@@ -580,23 +490,6 @@
     except Exception:
         abort(500, error_messages.INVALID_JD)
 
-<<<<<<< HEAD
-    tle = parse_tle(tle)
-
-    result_list_task = tasks.create_result_list.apply(
-        args=[
-            location,
-            [jd],
-            tle.tle_line1,
-            tle.tle_line2,
-            tle.date_collected,
-            tle.name,
-            min_altitude,
-            max_altitude,
-            tle.catalog,
-            "user",
-        ]
-=======
     tle = parse_tle(parameters["tle"])
     return propagate_and_create_json_results(
         parameters["location"],
@@ -609,10 +502,7 @@
         parameters["max_altitude"],
         tle.catalog,
         "user",
->>>>>>> 5882e407
-    )
-    result_list = result_list_task.get()
-    return create_json(result_list)
+    )
 
 
 @app.route("/ephemeris/tle-jdstep/")
@@ -686,22 +576,6 @@
         app.logger.info("Too many results requested")
         abort(400)
 
-<<<<<<< HEAD
-    tle = parse_tle(tle)
-    result_list_task = tasks.create_result_list.apply(
-        args=[
-            location,
-            jd,
-            tle.tle_line1,
-            tle.tle_line2,
-            tle.date_collected,
-            tle.name,
-            min_altitude,
-            max_altitude,
-            tle.catalog,
-            "user",
-        ]
-=======
     tle = parse_tle(parameters["tle"])
     return propagate_and_create_json_results(
         parameters["location"],
@@ -714,93 +588,9 @@
         parameters["max_altitude"],
         tle.catalog,
         "user",
->>>>>>> 5882e407
-    )
-    result_list = result_list_task.get()
-    return create_json(result_list)
-
-
-<<<<<<< HEAD
-### HELPER FUNCTIONS NOT EXPOSED TO API ###
-
-
-def get_tle(identifier, use_catalog_number, data_source, date):
-    tle_sat = (
-        get_tle_by_catalog_number(identifier, data_source, date)
-        if use_catalog_number
-        else get_tle_by_name(identifier, data_source, date)
-    )
-    if not tle_sat:
-        abort(500, "No TLE found")
-
-    return tle_sat
-
-
-def create_json(result_list):
-    data_set = []
-    for result in result_list:
-        data_point = utils.data_point(*result)
-        data_set.append(
-            json_output(
-                data_point.name,
-                data_point.catalog_id,
-                data_point.jd,
-                data_point.ra,
-                data_point.dec,
-                data_point.date_collected,
-                data_point.dracosdec,
-                data_point.ddec,
-                data_point.alt,
-                data_point.az,
-                data_point.distance,
-                data_point.ddistance,
-                data_point.phase_angle,
-                data_point.illuminated,
-                data_point.data_source,
-            )
-        )
-    return data_set
-
-
-def parse_tle(tle):
-    # parse url encoded parameter to string to remove space encoding
-    tle = tle.replace("%20", " ")
-
-    # split string into three lines based on url encoded space character
-    try:
-        pattern = re.compile(r"\\n|\n")
-        tle_data = pattern.split(tle)
-    except Exception:
-        abort(500, "Incorrect TLE format")
-
-    if len(tle_data) == 3:
-        name = tle_data[0].strip()
-        tle_line_1 = tle_data[1].strip()
-        tle_line_2 = tle_data[2].strip()
-    else:
-        name = None
-        tle_line_1 = tle_data[0].strip()
-        tle_line_2 = tle_data[1].strip()
-
-    # if any are null throw error
-    if (
-        [x for x in (tle_line_1, tle_line_2) if x is None]
-        or len(tle_line_1) != 69
-        or len(tle_line_2) != 69
-    ):
-        abort(500, "Incorrect TLE format")
-
-    catalog = tle_line_1[2:6]
-
-    tle = namedtuple(
-        "tle", ["tle_line1", "tle_line2", "date_collected", "name", "catalog"]
-    )
-    return tle(tle_line_1, tle_line_2, None, name, catalog)
-
-
-def get_tle_by_name(target_name, data_source, date):
-    """Query Two Line Element (orbital element) API and return TLE lines for propagation
-=======
+    )
+
+
 @app.route("/tools/norad-ids-from-name/")
 @limiter.limit(
     "100 per second, 2000 per minute", key_func=lambda: get_forwarded_address(request)
@@ -808,7 +598,6 @@
 def get_norad_ids_from_name():
     """
     Returns the NORAD ID(s) for a given satellite name.
->>>>>>> 5882e407
 
     Parameters
     ----------
@@ -889,36 +678,6 @@
         return None
 
 
-<<<<<<< HEAD
-def jd_arange(a, b, dr, decimals=11):
-    """Better arange function that compensates for round-off errors.
-
-    Parameters
-    ----------
-    a: 'float'
-        first element in range
-    b: 'float'
-        last element in range
-    dr: 'float'
-        range increment
-    decimals: 'integer'
-        post comma digits to be rounded to
-
-    Returns
-    -------
-    res: 'numpy array of floats'
-        array of numbers between a and b with dr increments
-    """
-    res = [a]
-    k = 1
-    while res[-1] < b:
-        tmp = np.round(a + k * dr, decimals)
-        if tmp > b:
-            break
-        res.append(tmp)
-        k += 1
-    dates = np.asarray(res)
-=======
 @app.route("/tools/get-tle-data/")
 @limiter.limit(
     "100 per second, 2000 per minute", key_func=lambda: get_forwarded_address(request)
@@ -949,7 +708,6 @@
         if end_date
         else None
     )
->>>>>>> 5882e407
 
     try:
         tle_data = get_tles(satellite_id, id_type, start_date, end_date)
@@ -969,53 +727,8 @@
 
         return jsonify(tle_data)
 
-<<<<<<< HEAD
-    Returns
-    -------
-    output: 'dictionary'
-        JSON dictionary of the above quantities
-
-    """
-    # looking up the numpy round function once instead of multiple times
-    # makes things a little faster
-    my_round = np.round
-
-    tle_date = (
-        date_collected.strftime("%Y-%m-%d %H:%M:%S")
-        if date_collected is not None
-        else date_collected
-    )
-
-    output = {
-        "NAME": name,
-        "CATALOG_ID": catalog_id,
-        "JULIAN_DATE": my_round(time, precision_date),
-        "RIGHT_ASCENSION-DEG": my_round(ra, precision_angles),
-        "DECLINATION-DEG": my_round(dec, precision_angles),
-        "DRA_COSDEC-DEG_PER_SEC": my_round(dracosdec, precision_angles),
-        "DDEC-DEG_PER_SEC": my_round(ddec, precision_angles),
-        "ALTITUDE-DEG": my_round(alt, precision_angles),
-        "AZIMUTH-DEG": my_round(az, precision_angles),
-        "RANGE-KM": my_round(r, precision_range),
-        "RANGE_RATE-KM_PER_SEC": my_round(dr, precision_range),
-        "PHASE_ANGLE-DEG": my_round(phaseangle, precision_angles),
-        "ILLUMINATED": illuminated,
-        "TLE-DATE": tle_date,
-        "DATA_SOURCE": data_source,
-    }
-
-    return output
-
-
-def get_forwarded_address(request):
-    forwarded_header = request.headers.get("X-Forwarded-For")
-    if forwarded_header:
-        return request.headers.getlist("X-Forwarded-For")[0]
-    return get_remote_address
-=======
     except Exception as e:
         if isinstance(e, DataError):
             abort(500, error_messages.NO_TLE_FOUND)
         app.logger.error(e)
-        return None
->>>>>>> 5882e407
+        return None