import csv
import io
import logging
import zipfile
from datetime import datetime
from typing import Any

from api.adapters.repositories.satellite_repository import AbstractSatelliteRepository
from api.adapters.repositories.tle_repository import AbstractTLERepository
from api.utils.output_utils import format_date

logger = logging.getLogger(__name__)


def get_tle_data(
    tle_repo: AbstractTLERepository,
    id: str,
    id_type: str,
    start_date: datetime,
    end_date: datetime,
    api_source: str,
    api_version: str,
):
    """
    Fetches Two-Line Element set (TLE) data for a given satellite.

    This function retrieves TLE data from either the NORAD ID or satellite name
    provided. It allows for a date range to be specified for the TLE data, and if
    not provided, it will return all TLE data for the satellite.

    Parameters:
        tle_repo (AbstractTLERepository):
            The repository instance used to fetch TLE data.
        id (str):
            The identifier for the satellite.
        id_type (str):
            The type of the ID, either 'catalog' (NORAD ID) or 'name'.
        start_date (datetime):
            The start date of the date range for the TLE data.
        end_date (datetime):
            The end date of the date range for the TLE data.

    Returns:
        List[dict]:
            A list containing the TLE data for the specified
            satellite and date range. Each data point includes the satellite
            name, satellite ID, TLE lines, epoch, date collected, and data source.
    """
    logger.info(f"Fetching TLE data for {id_type} ID: {id}")
    logger.info(f"Date range: {start_date} to {end_date}")

    try:
        tles = (
            tle_repo.get_all_for_date_range_by_satellite_number(
                id, start_date, end_date
            )
            if id_type == "catalog"
            else tle_repo.get_all_for_date_range_by_satellite_name(
                id, start_date, end_date
            )
        )
        logger.info(f"Retrieved {len(tles)} TLEs")
    except Exception as e:
        logger.error(f"Failed to retrieve TLEs: {str(e)}", exc_info=True)
        raise

    # Extract the TLE data from the result set
    try:
        tle_data = [
            {
                "satellite_name": tle.satellite.sat_name,
                "satellite_id": tle.satellite.sat_number,
                "tle_line1": tle.tle_line1,
                "tle_line2": tle.tle_line2,
                "epoch": format_date(tle.epoch),
                "date_collected": format_date(tle.date_collected),
                "data_source": tle.data_source,
            }
            for tle in tles
        ]
        logger.info(f"Successfully formatted {len(tle_data)} TLE records")
        return tle_data
    except Exception as e:
        logger.error(f"Failed to format TLE data: {str(e)}", exc_info=True)
        raise


def get_tles_around_epoch_results(
    tle_repo: AbstractTLERepository,
    id: str,
    id_type: str,
    epoch: datetime,
    count_before: int,
    count_after: int,
    api_source: str,
    api_version: str,
):
    """
    Fetches TLEs around a specific epoch date.

    This function retrieves TLEs from the repository that are around the specified
    epoch date. It allows for a count of TLEs to be specified before and after
    the epoch date.

    Parameters:
        tle_repo (AbstractTLERepository): The repository to fetch TLE data from.
        id (str): The ID of the satellite.
        id_type (str): The type of the ID, either "catalog" or "name".
        epoch (datetime): The epoch date to fetch TLEs around.
        count_before (int): The number of TLEs to fetch before the epoch date.
        count_after (int): The number of TLEs to fetch after the epoch date.

    Returns:
        List[dict]: A list of dictionaries containing the TLE data.
    """
    logger.info(f"Fetching TLEs around epoch {epoch} for {id_type} ID: {id}")
    logger.info(
        f"Requesting {count_before} TLEs before and {count_after} TLEs after epoch"
    )

    try:
        tles_result = tle_repo.get_tles_around_epoch(
            id, id_type, epoch, count_before, count_after
        )
        logger.info("Successfully retrieved TLEs from repository")
    except Exception as e:
        logger.error(
            f"Failed to retrieve TLEs from repository: {str(e)}", exc_info=True
        )
        raise

    # Ensure tles is a list to avoid iteration errors
    tles = (
        []
        if tles_result is None
        else tles_result if isinstance(tles_result, list) else [tles_result]
    )
    logger.info(f"Processing {len(tles)} TLE records")

    try:
        # Extract the TLE data from the result set
        tle_data = [
            {
                "satellite_name": tle.satellite.sat_name,
                "satellite_id": tle.satellite.sat_number,
                "tle_line1": tle.tle_line1,
                "tle_line2": tle.tle_line2,
                "epoch": format_date(tle.epoch),
                "date_collected": format_date(tle.date_collected),
                "data_source": tle.data_source,
            }
            for tle in tles
        ]
        logger.info(f"Successfully formatted {len(tle_data)} TLE records")
    except Exception as e:
        logger.error(f"Failed to format TLE data: {str(e)}", exc_info=True)
        raise

    return [
        {
            "tle_data": tle_data,
            "source": api_source,
            "version": api_version,
        }
    ]


def get_nearest_tle_result(
    tle_repo: AbstractTLERepository,
    id: str,
    id_type: str,
    epoch: datetime,
    api_source: str,
    api_version: str,
) -> list[dict[str, list[dict[str, Any]] | str]]:
    """
    Fetches the nearest TLE to a specific epoch date.

    This function retrieves the TLE from the repository that is closest to the
    specified epoch date.

    Parameters:
        tle_repo (AbstractTLERepository): The repository to fetch TLE data from.
        id (str): The ID of the satellite.
        id_type (str): The type of the ID, either "catalog" or "name".
        epoch (datetime): The epoch date to fetch the nearest TLE to.
        api_source (str): The source of the API request.
        api_version (str): The version of the API request.

    Returns:
        list[dict[str, list[dict[str, Any]] | str]]: A single-item list
        containing a dictionary with:
        - tle_data: List of dictionaries, each containing:
            - satellite_name (str): Name of the satellite
            - satellite_id (int): NORAD catalog number
            - tle_line1 (str): First line of the TLE
            - tle_line2 (str): Second line of the TLE
            - epoch (str): Epoch of the TLE in 'YYYY-MM-DD HH:MM:SS TZ' format
            - date_collected (str): Date TLE was collected
            - data_source (str): Source of the TLE data
        - source (str): API source identifier
        - version (str): API version identifier
    """
    logger.info(f"Fetching nearest TLE to epoch {epoch} for {id_type} ID: {id}")

    try:
        tle = tle_repo.get_nearest_tle(id, id_type, epoch)
    except Exception as e:
        logger.error(f"Failed to retrieve nearest TLE: {str(e)}", exc_info=True)
        raise

    # Extract the TLE data from the result set
    try:
        if tle is not None:
            logger.info(f"Found nearest TLE with epoch: {tle.epoch}")
            tle_data = [
                {
                    "satellite_name": tle.satellite.sat_name,
                    "satellite_id": tle.satellite.sat_number,
                    "tle_line1": tle.tle_line1,
                    "tle_line2": tle.tle_line2,
                    "epoch": format_date(tle.epoch),
                    "date_collected": format_date(tle.date_collected),
                    "data_source": tle.data_source,
                }
            ]
        else:
            tle_data = []
            logger.warning(f"No TLE found for {id_type} ID: {id} near epoch {epoch}")
        logger.info("Successfully formatted TLE data")
    except Exception as e:
        logger.error(f"Failed to format TLE data: {str(e)}", exc_info=True)
        raise

    return [
        {
            "tle_data": tle_data,
            "source": api_source,
            "version": api_version,
        }
    ]


def get_adjacent_tle_results(
    tle_repo: AbstractTLERepository,
    id: str,
    id_type: str,
    epoch: datetime,
    api_source: str,
    api_version: str,
    format: str = "json",
) -> list[dict[str, list[dict[str, Any]] | str]] | io.BytesIO:
    """
    Fetches the adjacent TLEs to a specific epoch date - one TLE before and one after.

    Parameters:
        tle_repo (AbstractTLERepository): The repository to fetch TLE data from.
        id (str): The ID of the satellite.
        id_type (str): The type of the ID, either "catalog" or "name".
        epoch (datetime): The epoch date to fetch the adjacent TLEs to.
        api_source (str): The source of the API request.
        api_version (str): The version of the API request.
        format (str): The format of the response, either "json" or "txt".
    Returns:
<<<<<<< HEAD
        Union[list[dict[str, list[dict[str, Any]] | str]], io.BytesIO]:
=======
        list[dict[str, list[dict[str, Any]] | str]] | io.BytesIO:
>>>>>>> 91a241c4
            - For JSON format: A list containing a dictionary with TLE data
            - For TXT format: A BytesIO object containing the formatted TLE text
    """
    logger.info(f"Fetching adjacent TLEs for {id_type} ID: {id} at epoch {epoch}")
    logger.info(f"Requested format: {format}")

    try:
        tles = tle_repo.get_adjacent_tles(id, id_type, epoch)
        logger.info(f"Retrieved {len(tles)} adjacent TLEs")
    except Exception as e:
        logger.error(f"Failed to retrieve adjacent TLEs: {str(e)}", exc_info=True)
        raise

    if format == "txt":
        try:
            tle_data: list[str] = [
                f"{tle.satellite.sat_name}\n{tle.tle_line1}\n{tle.tle_line2}\n"
                for tle in tles
            ]
            text_content = "".join(tle_data)
            logger.info("Successfully formatted TLE data as text")
            return io.BytesIO(text_content.encode())
        except Exception as e:
            logger.error(f"Failed to format TLE data as text: {str(e)}", exc_info=True)
            raise
    else:
        try:
            tle_json_data = [
                {
                    "satellite_name": tle.satellite.sat_name,
                    "satellite_id": tle.satellite.sat_number,
                    "tle_line1": tle.tle_line1,
                    "tle_line2": tle.tle_line2,
                    "epoch": format_date(tle.epoch),
                    "date_collected": format_date(tle.date_collected),
                    "data_source": tle.data_source,
                }
                for tle in tles
            ]
            logger.info("Successfully formatted TLE data as JSON")
            return [
                {
                    "tle_data": tle_json_data,
                    "source": api_source,
                    "version": api_version,
                }
            ]
        except Exception as e:
            logger.error(f"Failed to format TLE data as JSON: {str(e)}", exc_info=True)
            raise


def get_satellite_data(
    sat_repo: AbstractSatelliteRepository,
    id: str,
    id_type: str,
    api_source: str,
    api_version: str,
):
    """
    Fetches satellite data based on the provided ID and ID type.

    This function retrieves satellite metadata from the repository based on the
    provided ID. The ID can be either a catalog ID or a satellite name, determined
    by the id_type parameter.

    Parameters:
        sat_repo (AbstractSatelliteRepository): The repository to fetch satellite data
        from.
        id (str): The ID of the satellite, either a catalog ID or a satellite name.
        id_type (str): The type of the ID, either "catalog" or "name".
        api_source (str): The source of the API request.
        api_version (str): The version of the API request.

    Returns:
        List[Dict[str, Any]]: A list containing a dictionary with satellite data.
                              Returns an empty list if no satellite data is found.
    """
    logger.info(f"Fetching satellite data for {id_type} ID: {id}")

    try:
        satellite = (
            sat_repo.get_satellite_data_by_id(id)
            if id_type == "catalog"
            else sat_repo.get_satellite_data_by_name(id)
        )
        if satellite is None:
            logger.warning(f"No satellite found for {id_type} ID: {id}")
            return []
        logger.info(f"Found satellite: {satellite.sat_name}")
    except Exception as e:
        logger.error(f"Failed to retrieve satellite data: {str(e)}", exc_info=True)
        raise

    try:
        satellite_data = [
            {
                "satellite_name": satellite.sat_name,
                "satellite_id": satellite.sat_number,
                "international_designator": satellite.object_id,
                "rcs_size": satellite.rcs_size,
                "launch_date": (
                    satellite.launch_date.strftime("%Y-%m-%d")
                    if satellite.launch_date
                    else None
                ),
                "decay_date": (
                    satellite.decay_date.strftime("%Y-%m-%d")
                    if satellite.decay_date
                    else None
                ),
                "object_type": satellite.object_type,
                "generation": satellite.generation,
                "constellation": satellite.constellation,
            }
        ]
        logger.info("Successfully formatted satellite data")
    except Exception as e:
        logger.error(f"Failed to format satellite data: {str(e)}", exc_info=True)
        raise

    return satellite_data


def get_starlink_generations(
    sat_repo: AbstractSatelliteRepository,
    api_source: str,
    api_version: str,
):
    """
    Fetches and formats information about Starlink satellite generations.

    This function retrieves data about different Starlink satellite generations,
    including their earliest and latest launch dates. The data is formatted into
    a standardized response structure.

    Parameters:
        sat_repo (AbstractSatelliteRepository):
            The repository instance used to fetch Starlink generation data.
        api_source (str):
            The source identifier for the API request.
        api_version (str):
            The version identifier for the API request.

    Returns:
        dict: A dictionary containing:
            - count (int): Number of Starlink generations found
            - data (list): List of dictionaries, each containing:
                - generation (str): The generation identifier
                - earliest_launch_date (str): The earliest launch date for this
                generation
                - latest_launch_date (str): The latest launch date for this generation
            - source (str): The API source identifier
            - version (str): The API version identifier

    Raises:
        Exception: If there is an error retrieving or formatting the generation data
    """
    logger.info("Fetching list of Starlink generations")

    try:
        generation_info = sat_repo.get_starlink_generations()
        logger.info(f"Retrieved {len(generation_info)} Starlink generations")
    except Exception as e:
        logger.error(
            f"Failed to retrieve Starlink generations: {str(e)}", exc_info=True
        )
        raise

    try:
        generation_list = [
            {
                "generation": gen,
                "earliest_launch_date": format_date(earliest),
                "latest_launch_date": format_date(latest),
            }
            for gen, earliest, latest in generation_info
        ]
        logger.info("Successfully formatted generation list")
    except Exception as e:
        logger.error(f"Failed to format generation list: {str(e)}", exc_info=True)
        raise

    return {
        "count": len(generation_list),
        "data": generation_list,
        "source": api_source,
        "version": api_version,
    }


def get_active_satellites(
    sat_repo: AbstractSatelliteRepository,
    object_type: str | None,
    api_source: str,
    api_version: str,
):
    """
    Fetches active satellites based on the provided object type (optional).

    Parameters:
        sat_repo (AbstractSatelliteRepository): The repository to fetch satellite data
        from.
        object_type (str): The type of the object, either "payload", "debris",
        "rocket body", "tba", or "unknown".
        api_source (str): The source of the API request.
        api_version (str): The version of the API request.

    Returns:
        dict: A dictionary containing:
            - count: number of satellites found
            - data: list of satellite data
            - source: API source
            - version: API version
    """
    logger.info(f"Fetching active satellites with object type: {object_type}")

    try:
        satellites = sat_repo.get_active_satellites(object_type)
        logger.info(f"Retrieved {len(satellites)} active satellites")
    except Exception as e:
        logger.error(f"Failed to retrieve active satellites: {str(e)}", exc_info=True)
        raise

    try:
        satellite_list = [
            {
                "satellite_name": satellite.sat_name,
                "satellite_id": satellite.sat_number,
                "international_designator": satellite.object_id,
                "rcs_size": satellite.rcs_size,
                "launch_date": (
                    satellite.launch_date.strftime("%Y-%m-%d")
                    if satellite.launch_date
                    else None
                ),
                "decay_date": (
                    satellite.decay_date.strftime("%Y-%m-%d")
                    if satellite.decay_date
                    else None
                ),
                "object_type": satellite.object_type,
            }
            for satellite in satellites
        ]
        logger.info("Successfully formatted satellite list")
    except Exception as e:
        logger.error(f"Failed to format satellite list: {str(e)}", exc_info=True)
        raise

    return {
        "count": len(satellite_list),
        "data": satellite_list,
        "source": api_source,
        "version": api_version,
    }


def get_all_tles_at_epoch_formatted(
    tle_repo: AbstractTLERepository,
    epoch_date: datetime,
    format: str = "json",
    page: int = 1,
    per_page: int = 100,
    api_source: str = "",
    api_version: str = "",
) -> list[dict[str, Any]] | io.BytesIO:
    """
    Fetches all TLEs at a specific epoch date with support for different output formats.

    Parameters:
        tle_repo (AbstractTLERepository): The repository to fetch TLE data from.
        epoch_date (datetime): The epoch date for the TLE data.
        format (str): Output format - either "json", "txt", or "zip".
        page (int): The page number for pagination (used for JSON format).
        per_page (int): The number of results per page (used for JSON format).
        api_source (str): The source of the API request.
        api_version (str): The version of the API request.

    Returns:
        list[dict[str, Any]] | io.BytesIO: Either a list containing TLE data
        and pagination info (JSON) or a BytesIO object containing formatted TLE data
        (TXT/ZIP).
    """
    logger.info(f"Fetching all TLEs at epoch {epoch_date} in {format} format")
    logger.info(f"Pagination: page {page}, {per_page} items per page")

    # For text format, get all records
    actual_per_page = 1000000 if format == "txt" else per_page
    actual_page = 1 if format == "txt" else page

    try:
        tles, total_count, _ = tle_repo.get_all_tles_at_epoch(
            epoch_date, actual_page, actual_per_page, format
        )
        logger.info(f"Retrieved {len(tles)} TLEs out of {total_count} total")
    except Exception as e:
        logger.error(f"Failed to retrieve TLEs: {str(e)}", exc_info=True)
        raise

    if format == "txt":
        try:
            tle_data: list[str] = [
                f"{tle.satellite.sat_name}\n{tle.tle_line1}\n{tle.tle_line2}\n"
                for tle in tles
            ]
            text_content = "".join(tle_data)
            logger.info("Successfully formatted TLE data as text")
            return io.BytesIO(text_content.encode())
        except Exception as e:
            logger.error(f"Failed to format TLE data as text: {str(e)}", exc_info=True)
            raise

    elif format == "zip":
        try:
            csv_buffer = io.StringIO()
            csv_writer = csv.writer(csv_buffer)

            csv_writer.writerow(
                [
                    "satellite_name",
                    "satellite_id",
                    "tle_line1",
                    "tle_line2",
                    "epoch",
                    "date_collected",
                    "data_source",
                ]
            )

            for tle in tles:
                csv_writer.writerow(
                    [
                        tle.satellite.sat_name,
                        tle.satellite.sat_number,
                        tle.tle_line1,
                        tle.tle_line2,
                        format_date(tle.epoch),
                        format_date(tle.date_collected),
                        tle.data_source,
                    ]
                )

            zip_buffer = io.BytesIO()
            with zipfile.ZipFile(zip_buffer, "w", zipfile.ZIP_DEFLATED) as zip_file:
                zip_file.writestr("tle_data.csv", csv_buffer.getvalue())

            zip_buffer.seek(0)
            logger.info("Successfully created ZIP file with TLE data")
            return zip_buffer
        except Exception as e:
            logger.error(f"Failed to create ZIP file: {str(e)}", exc_info=True)
            raise

    else:
        try:
            tle_json_data = [
                {
                    "satellite_name": tle.satellite.sat_name,
                    "satellite_id": tle.satellite.sat_number,
                    "tle_line1": tle.tle_line1,
                    "tle_line2": tle.tle_line2,
                    "epoch": format_date(tle.epoch),
                    "date_collected": format_date(tle.date_collected),
                    "data_source": tle.data_source,
                }
                for tle in tles
            ]
            logger.info("Successfully formatted TLE data as JSON")
            return [
                {
                    "per_page": per_page,
                    "page": page,
                    "total_results": total_count,
                    "data": tle_json_data,
                    "source": api_source,
                    "version": api_version,
                }
            ]
        except Exception as e:
            logger.error(f"Failed to format TLE data as JSON: {str(e)}", exc_info=True)
            raise


def get_ids_for_satellite_name(
    sat_repo: AbstractSatelliteRepository,
    satellite_name: str,
    api_source: str,
    api_version: str,
):
    """
    Fetches NORAD IDs associated with a given satellite name.

    Parameters:
        sat_repo (AbstractSatelliteRepository):
            The repository instance used to fetch satellite data.
        satellite_name (str):
            The name of the satellite.

    Returns:
        List[dict]:
            A list of dictionaries containing the satellite name, NORAD ID,
            date added, and whether it is the current version. Each dictionary
            includes the following keys:
            - "name": The name of the satellite.
            - "norad_id": The NORAD ID of the satellite.
            - "date_added": The date the NORAD ID was added.
            - "is_current_version": A boolean indicating if it is the current
              version.
    """
    logger.info(f"Fetching NORAD IDs for satellite name: {satellite_name}")

    try:
        satellite_ids_dates = sat_repo.get_norad_ids_from_satellite_name(satellite_name)
        logger.info(f"Retrieved {len(satellite_ids_dates)} NORAD IDs")
    except Exception as e:
        logger.error(f"Failed to retrieve NORAD IDs: {str(e)}", exc_info=True)
        raise

    try:
        ids_and_dates = [
            {
                "name": satellite_name,
                "norad_id": id_date[0],
                "date_added": format_date(id_date[1]),
                "is_current_version": id_date[2],
            }
            for id_date in satellite_ids_dates
        ]
        logger.info("Successfully formatted NORAD ID data")
    except Exception as e:
        logger.error(f"Failed to format NORAD ID data: {str(e)}", exc_info=True)
        raise

    return ids_and_dates


def get_names_for_satellite_id(
    sat_repo: AbstractSatelliteRepository,
    satellite_id: str,
    api_source: str,
    api_version: str,
):
    """
    Fetches names associated with a given NORAD ID.

    Parameters:
        sat_repo (AbstractSatelliteRepository):
            The repository instance used to fetch satellite data.
        satellite_id (str):
            The NORAD of the satellite.

    Returns:
        List[dict]:
            A list of dictionaries containing the satellite name, NORAD ID,
            date added, and whether it is the current version. Each dictionary
            includes the following keys:
                - "name": The name of the satellite.
                - "norad_id": The NORAD ID of the satellite.
                - "date_added": The date the NORAD ID was added.
                - "is_current_version": A boolean indicating if it is the current
                    version.
    """
    logger.info(f"Fetching satellite names for NORAD ID: {satellite_id}")

    try:
        satellite_names_and_dates = sat_repo.get_satellite_names_from_norad_id(
            satellite_id
        )
        logger.info(f"Retrieved {len(satellite_names_and_dates)} satellite names")
    except Exception as e:
        logger.error(f"Failed to retrieve satellite names: {str(e)}", exc_info=True)
        raise

    try:
        names_and_dates = [
            {
                "name": name_date[0],
                "norad_id": satellite_id,
                "date_added": format_date(name_date[1]),
                "is_current_version": name_date[2],
            }
            for name_date in satellite_names_and_dates
        ]
        logger.info("Successfully formatted satellite name data")
    except Exception as e:
        logger.error(f"Failed to format satellite name data: {str(e)}", exc_info=True)
        raise

    return names_and_dates<|MERGE_RESOLUTION|>--- conflicted
+++ resolved
@@ -262,11 +262,7 @@
         api_version (str): The version of the API request.
         format (str): The format of the response, either "json" or "txt".
     Returns:
-<<<<<<< HEAD
         Union[list[dict[str, list[dict[str, Any]] | str]], io.BytesIO]:
-=======
-        list[dict[str, list[dict[str, Any]] | str]] | io.BytesIO:
->>>>>>> 91a241c4
             - For JSON format: A list containing a dictionary with TLE data
             - For TXT format: A BytesIO object containing the formatted TLE text
     """
